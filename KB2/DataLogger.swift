import Foundation
import CoreGraphics
import Network
import Combine

/// A comprehensive data logger for collecting arousal-related data points with file persistence
class DataLogger {
    
    // MARK: - Properties
    
    static let shared = DataLogger()
    
    private var events: [[String: Any]] = []
    private var currentSessionId: String?
    private var sessionStartTime: TimeInterval?
    private var userId: String?
    
    // Real-time streaming properties
    private var isStreamingEnabled: Bool = false
    private var streamingBuffer: [[String: Any]] = []
    private var streamingTimer: Timer?
    private var streamingInterval: TimeInterval = 1.0 // Stream every second
    private var maxBufferSize: Int = 100
    
    // Network connectivity
    private var networkMonitor: NWPathMonitor?
    private var networkQueue: DispatchQueue?
    private var isNetworkAvailable: Bool = false
    
    // Cloud export configuration
    private var cloudEndpointURL: URL?
    private var cloudAPIKey: String?
    private var cloudUploadQueue: [URL] = []
    private var isCloudExportEnabled: Bool = false
    
    // Event subscribers for real-time data distribution
    private var eventSubscribers: [(([String: Any]) -> Void)] = []
    private let subscriberQueue = DispatchQueue(label: "datalogger.subscribers", qos: .utility)
    
    // MARK: - Initialization
    
    private init() {
        // Private initializer for singleton pattern
        // Ensure the logger starts in a clean state.
        events.removeAll()
        
        // Fetch the persistent user ID when the logger is first created.
        self.userId = UserIDManager.getUserId()
    }
    
    // MARK: - Session Management
    
    /// Start a new logging session
<<<<<<< HEAD
    func startSession() {
=======
    func startSession(sessionDuration: TimeInterval) { // <-- ADDED sessionDuration parameter
>>>>>>> 6c848bff
        // If a session is already active, end it before starting a new one.
        if currentSessionId != nil {
            print("DATA_LOG: Warning - A new session is being started while another is active. Ending the previous session first.")
            endSession()
        }
        
        // Now, clear the events for the new session. This is the only place events should be cleared before a session starts.
        events.removeAll()
        
        currentSessionId = UUID().uuidString
        sessionStartTime = Date().timeIntervalSince1970
        
        let event: [String: Any] = [
            "type": "session_start",
            "timestamp": sessionStartTime!,
            "session_id": currentSessionId!,
            "configured_duration_seconds": sessionDuration // <-- ADDED configured duration
        ]
        events.append(event)
        print("DATA_LOG: Session started - ID: \(currentSessionId!), Duration: \(sessionDuration)s")
    }
    
    /// End the current session, save to file, and upload to the cloud.
    func endSession() {
        guard let sessionId = currentSessionId else {
            print("DATA_LOG: Warning - No active session to end")
            return
        }
        
        let timestamp = Date().timeIntervalSince1970
        let event: [String: Any] = [
            "type": "session_end",
            "timestamp": timestamp,
            "session_id": sessionId
        ]
        events.append(event)
        
        // Save a local copy first
        saveSessionToFile()
        
        // Attempt to upload the session data to the cloud
        uploadCurrentSessionToCloud { success, error in
            if success {
                print("DATA_LOG: Cloud upload successful for session \(sessionId).")
            } else {
                // If the upload fails, the data is still saved locally.
                // The syncAllSessionsToCloud() method could be used later to retry.
                print("DATA_LOG: Cloud upload failed for session \(sessionId): \(error ?? "Unknown error")")
            }
        }
        
        // Reset session state for the next run
        currentSessionId = nil
        sessionStartTime = nil
        events.removeAll()
        
        print("DATA_LOG: Session ended and processed - ID: \(sessionId)")
<<<<<<< HEAD
=======
    }

    /// Logs a marker event indicating a partial upload has occurred.
    func logPartialUploadMarker(progressPercent: Int) {
        guard let sessionId = currentSessionId else {
            print("DATA_LOG: Warning - No active session to log partial upload marker for.")
            return
        }
        let timestamp = Date().timeIntervalSince1970
        let event: [String: Any] = [
            "type": "partial_upload_marker",
            "timestamp": timestamp,
            "session_id": sessionId,
            "progress_percent": progressPercent
        ]
        events.append(event)
        // This event will be included in the next partial or full upload.
        // We don't add it to streamingBuffer as it's meta-data about the upload itself.
        print("DATA_LOG: Logged partial upload marker for \(progressPercent)% progress.")
>>>>>>> 6c848bff
    }
    
    // MARK: - Public Methods
    
    /// Log a self-report event
    func logSelfReport(arousalLevel: CGFloat, phase: String) {
        let timestamp = Date().timeIntervalSince1970
        let event: [String: Any] = [
            "type": "self_report",
            "timestamp": timestamp,
            "arousal_level": arousalLevel,
            "phase": phase
        ]
        
        events.append(event)
        addToStreamingBuffer(event)
        print("DATA_LOG: Self-report (\(phase)) - Arousal Level: \(String(format: "%.2f", arousalLevel))")
    }
    
    /// Log game state transition
    func logStateTransition(from oldState: String, to newState: String) {
        let timestamp = Date().timeIntervalSince1970
        let event: [String: Any] = [
            "type": "state_transition",
            "timestamp": timestamp,
            "old_state": oldState,
            "new_state": newState
        ]
        
        events.append(event)
        print("DATA_LOG: State transition from \(oldState) to \(newState)")
    }
    
    /// Log a tap event with timing and accuracy information
    func logTapEvent(isCorrect: Bool, reactionTime: TimeInterval, targetPosition: CGPoint, tapPosition: CGPoint, ballId: String? = nil) {
        let timestamp = Date().timeIntervalSince1970
        let accuracy = calculateTapAccuracy(target: targetPosition, tap: tapPosition)
        
        let event: [String: Any] = [
            "type": "tap_event",
            "timestamp": timestamp,
            "is_correct": isCorrect,
            "reaction_time": reactionTime,
            "target_position": ["x": targetPosition.x, "y": targetPosition.y],
            "tap_position": ["x": tapPosition.x, "y": tapPosition.y],
            "tap_accuracy": accuracy,
            "ball_id": ballId ?? "unknown"
        ]
        
        events.append(event)
        addToStreamingBuffer(event)
        print("DATA_LOG: Tap event - Correct: \(isCorrect), RT: \(String(format: "%.3f", reactionTime))s, Accuracy: \(String(format: "%.2f", accuracy))px")
    }
    
    /// Log game performance metrics
    func logGamePerformance(score: Int, streak: Int, difficultyLevel: Double, targetsHit: Int, targetsMissed: Int, currentPhase: String) {
        let timestamp = Date().timeIntervalSince1970
        let hitRate = targetsHit + targetsMissed > 0 ? Double(targetsHit) / Double(targetsHit + targetsMissed) : 0.0
        
        let event: [String: Any] = [
            "type": "game_performance",
            "timestamp": timestamp,
            "score": score,
            "streak": streak,
            "difficulty_level": difficultyLevel,
            "targets_hit": targetsHit,
            "targets_missed": targetsMissed,
            "hit_rate": hitRate,
            "current_phase": currentPhase
        ]
        
        events.append(event)
        print("DATA_LOG: Game performance - Score: \(score), Streak: \(streak), Hit Rate: \(String(format: "%.1f", hitRate * 100))%")
    }
    
    /// Log audio feedback events
    func logAudioFeedback(feedbackType: String, soundFile: String, volume: Float = 1.0, context: String = "") {
        let timestamp = Date().timeIntervalSince1970
        
        let event: [String: Any] = [
            "type": "audio_feedback",
            "timestamp": timestamp,
            "feedback_type": feedbackType,
            "sound_file": soundFile,
            "volume": volume,
            "context": context
        ]
        
        events.append(event)
        print("DATA_LOG: Audio feedback - Type: \(feedbackType), Sound: \(soundFile)")
    }
    
    /// Log difficulty adjustment events
    func logDifficultyAdjustment(oldDifficulty: Double, newDifficulty: Double, reason: String, performanceMetric: Double? = nil) {
        let timestamp = Date().timeIntervalSince1970
        
        var event: [String: Any] = [
            "type": "difficulty_adjustment",
            "timestamp": timestamp,
            "old_difficulty": oldDifficulty,
            "new_difficulty": newDifficulty,
            "adjustment_reason": reason
        ]
        
        if let metric = performanceMetric {
            event["performance_metric"] = metric
        }
        
        events.append(event)
        print("DATA_LOG: Difficulty adjusted - \(String(format: "%.2f", oldDifficulty)) → \(String(format: "%.2f", newDifficulty)) (\(reason))")
    }
    
    /// Log EMA (Ecological Momentary Assessment) responses
    func logEMAResponse(questionId: String, questionText: String, response: Any, responseType: String, completionTime: TimeInterval, context: String = "") {
        let timestamp = Date().timeIntervalSince1970
        
        let event: [String: Any] = [
            "type": "ema_response",
            "timestamp": timestamp,
            "question_id": questionId,
            "question_text": questionText,
            "response": response,
            "response_type": responseType,
            "completion_time": completionTime,
            "context": context
        ]
        
        events.append(event)
        print("DATA_LOG: EMA response - \(questionId): \(response) (\(String(format: "%.2f", completionTime))s)")
    }
    
    /// Log IMU (Inertial Measurement Unit) sensor data
    func logIMUData(accelerometerX: Double, accelerometerY: Double, accelerometerZ: Double, 
                   gyroscopeX: Double, gyroscopeY: Double, gyroscopeZ: Double,
                   magnetometerX: Double? = nil, magnetometerY: Double? = nil, magnetometerZ: Double? = nil,
                   attitude: [String: Double]? = nil) {
        let timestamp = Date().timeIntervalSince1970
        
        var event: [String: Any] = [
            "type": "imu_data",
            "timestamp": timestamp,
            "accelerometer": [
                "x": accelerometerX,
                "y": accelerometerY,
                "z": accelerometerZ
            ],
            "gyroscope": [
                "x": gyroscopeX,
                "y": gyroscopeY,
                "z": gyroscopeZ
            ]
        ]
        
        if let magX = magnetometerX, let magY = magnetometerY, let magZ = magnetometerZ {
            event["magnetometer"] = [
                "x": magX,
                "y": magY,
                "z": magZ
            ]
        }
        
        if let attitudeData = attitude {
            event["attitude"] = attitudeData
        }
        
        events.append(event)
        // Note: IMU logging typically doesn't print to console due to high frequency
    }
    
    /// Log session configuration and metadata
    func logSessionConfiguration(participantId: String, studyCondition: String, configuration: [String: Any]) {
        let timestamp = Date().timeIntervalSince1970
        
        let event: [String: Any] = [
            "type": "session_configuration",
            "timestamp": timestamp,
            "participant_id": participantId,
            "study_condition": studyCondition,
            "configuration": configuration
        ]
        
        events.append(event)
        print("DATA_LOG: Session configured - Participant: \(participantId), Condition: \(studyCondition)")
    }
    
    /// Log physiological data (heart rate, skin conductance, etc.)
    func logPhysiologicalData(dataType: String, value: Double, unit: String, sensorId: String? = nil, quality: String? = nil) {
        let timestamp = Date().timeIntervalSince1970
        
        var event: [String: Any] = [
            "type": "physiological_data",
            "timestamp": timestamp,
            "data_type": dataType,
            "value": value,
            "unit": unit
        ]
        
        if let sensor = sensorId {
            event["sensor_id"] = sensor
        }
        
        if let qualityMeasure = quality {
            event["quality"] = qualityMeasure
        }
        
        events.append(event)
        print("DATA_LOG: Physiological data - \(dataType): \(String(format: "%.2f", value)) \(unit)")
    }
    
    /// Log arousal estimation from various sources
    func logArousalEstimation(estimatedArousal: Double, source: String, confidence: Double? = nil, features: [String: Double]? = nil) {
        let timestamp = Date().timeIntervalSince1970
        
        var event: [String: Any] = [
            "type": "arousal_estimation",
            "timestamp": timestamp,
            "estimated_arousal": estimatedArousal,
            "estimation_source": source
        ]
        
        if let confidenceLevel = confidence {
            event["confidence"] = confidenceLevel
        }
        
        if let featureVector = features {
            event["features"] = featureVector
        }
        
        events.append(event)
        print("DATA_LOG: Arousal estimated - \(String(format: "%.3f", estimatedArousal)) from \(source)")
    }
    
    /// Log breathing pattern change events with detailed duration and arousal information
    func logBreathingPatternChange(
        oldInhaleDuration: Double, newInhaleDuration: Double,
        oldExhaleDuration: Double, newExhaleDuration: Double,
        oldHoldAfterInhaleDuration: Double, newHoldAfterInhaleDuration: Double,
        oldHoldAfterExhaleDuration: Double, newHoldAfterExhaleDuration: Double,
        arousalLevel: Double,
        normalizedBreathingArousal: Double
    ) {
        let timestamp = Date().timeIntervalSince1970
        
        let event: [String: Any] = [
            "type": "breathing_pattern_change",
            "timestamp": timestamp,
            "inhale_duration": [
                "old": oldInhaleDuration,
                "new": newInhaleDuration
            ],
            "exhale_duration": [
                "old": oldExhaleDuration,
                "new": newExhaleDuration
            ],
            "hold_after_inhale_duration": [
                "old": oldHoldAfterInhaleDuration,
                "new": newHoldAfterInhaleDuration
            ],
            "hold_after_exhale_duration": [
                "old": oldHoldAfterExhaleDuration,
                "new": newHoldAfterExhaleDuration
            ],
            "arousal_level": arousalLevel,
            "normalized_breathing_arousal": normalizedBreathingArousal
        ]
        
        events.append(event)
        addToStreamingBuffer(event)
        
        print("DATA_LOG: Breathing pattern change - Inhale: \(String(format: "%.2f", oldInhaleDuration))s -> \(String(format: "%.2f", newInhaleDuration))s, HoldInhale: \(String(format: "%.2f", oldHoldAfterInhaleDuration))s -> \(String(format: "%.2f", newHoldAfterInhaleDuration))s, Exhale: \(String(format: "%.2f", oldExhaleDuration))s -> \(String(format: "%.2f", newExhaleDuration))s, HoldExhale: \(String(format: "%.2f", oldHoldAfterExhaleDuration))s -> \(String(format: "%.2f", newHoldAfterExhaleDuration))s. Arousal: \(String(format: "%.2f", arousalLevel)), NormBreathingArousal: \(String(format: "%.2f", normalizedBreathingArousal))")
    }

    /// Log system and user arousal levels at a specific phase
    func logArousalLevels(systemArousal: CGFloat, userArousal: CGFloat?, phase: String) {
        let timestamp = Date().timeIntervalSince1970
        var event: [String: Any] = [
            "type": "arousal_levels",
            "timestamp": timestamp,
            "system_arousal": systemArousal,
            "phase": phase
        ]
        if let uArousal = userArousal {
            event["user_arousal"] = uArousal
        }
        
        events.append(event)
        addToStreamingBuffer(event)
        
        var logMessage = "DATA_LOG: Arousal Levels (\(phase)) - System: \(String(format: "%.2f", systemArousal))"
        if let uArousal = userArousal {
            logMessage += ", User: \(String(format: "%.2f", uArousal))"
        }
        print(logMessage)
    }
    
    // MARK: - Enhanced Data Structures (Kalibrate Implementation)
    
    /// Log enhanced identification performance data with comprehensive metrics
    func logEnhancedIdentificationPerformance(
        startTime: TimeInterval,
        endTime: TimeInterval,
        success: Bool,
        totalTaps: Int,
        correctTaps: Int,
        incorrectTaps: Int,
        reactionTime: TimeInterval?,
        tapEvents: [[String: Any]],
        taskStateSnapshot: [String: Any]
    ) {
        let timestamp = Date().timeIntervalSince1970
        let duration = endTime - startTime
        let accuracy = totalTaps > 0 ? Double(correctTaps) / Double(totalTaps) : 0.0
        
        let event: [String: Any] = [
            "type": "enhanced_identification_performance",
            "timestamp": timestamp,
            "start_time": startTime,
            "end_time": endTime,
            "duration": duration,
            "success": success,
            "total_taps": totalTaps,
            "correct_taps": correctTaps,
            "incorrect_taps": incorrectTaps,
            "accuracy": accuracy,
            "reaction_time": reactionTime as Any,
            "tap_events": tapEvents,
            "task_state_snapshot": taskStateSnapshot
        ]
        
        events.append(event)
        addToStreamingBuffer(event)
        
        print("DATA_LOG: Enhanced ID performance - Duration: \(String(format: "%.2f", duration))s, Success: \(success), Accuracy: \(String(format: "%.1f", accuracy * 100))%")
        if let rt = reactionTime {
            print("DATA_LOG: - Reaction time: \(String(format: "%.3f", rt))s, Taps: \(totalTaps), Events: \(tapEvents.count)")
        }
    }
    
    /// Log detailed tap event with comprehensive context
    func logDetailedTapEvent(
        timestamp: TimeInterval,
        tapLocation: CGPoint,
        tappedElementID: String?,
        wasCorrect: Bool,
        ballPositions: [String: CGPoint],
        targetBallIDs: Set<String>,
        distractorBallIDs: Set<String>,
        reactionTimeFromTaskStart: TimeInterval? = nil,
        gameContext: [String: Any] = [:],
        tapDuration: TimeInterval? = nil
    ) {
        var event: [String: Any] = [
            "type": "detailed_tap_event",
            "timestamp": timestamp,
            "tap_location": ["x": tapLocation.x, "y": tapLocation.y],
            "tapped_element_id": tappedElementID as Any,
            "was_correct": wasCorrect,
            "ball_positions": ballPositions.mapValues { ["x": $0.x, "y": $0.y] },
            "target_ball_ids": Array(targetBallIDs),
            "distractor_ball_ids": Array(distractorBallIDs),
            "reaction_time_from_task_start": reactionTimeFromTaskStart as Any,
            "game_context": gameContext
        ]
        
        // Add tap duration if available
        if let duration = tapDuration {
            event["tap_duration"] = duration
        }
        
        events.append(event)
        addToStreamingBuffer(event)
        
        print("DATA_LOG: Detailed tap - Correct: \(wasCorrect), Element: \(tappedElementID ?? "none"), Targets: \(targetBallIDs.count), Distractors: \(distractorBallIDs.count)")
    }
    
    /// Log comprehensive dynamic task state snapshot
    func logDynamicTaskStateSnapshot(
        currentArousalLevel: CGFloat,
        normalizedTrackingArousal: CGFloat,
        targetCount: Int,
        targetMeanSpeed: CGFloat,
        targetSpeedSD: CGFloat,
        identificationDuration: TimeInterval,
        minShiftInterval: TimeInterval,
        maxShiftInterval: TimeInterval,
        minIDInterval: TimeInterval,
        maxIDInterval: TimeInterval,
        timerFrequency: Double,
        visualPulseDuration: TimeInterval,
        activeTargetColor: (r: CGFloat, g: CGFloat, b: CGFloat, a: CGFloat),
        activeDistractorColor: (r: CGFloat, g: CGFloat, b: CGFloat, a: CGFloat),
        targetAudioFrequency: Float,
        amplitude: Float?,
        lastFlashColor: (r: CGFloat, g: CGFloat, b: CGFloat, a: CGFloat)?,
        lastNumberOfFlashes: Int?,
        lastFlashDuration: TimeInterval?,
        flashSpeedFactor: CGFloat,
        normalizedFeedbackArousal: CGFloat,
        breathingInhaleDuration: TimeInterval?,
        breathingExhaleDuration: TimeInterval?,
        additionalContext: [String: Any] = [:]
    ) {
        let timestamp = Date().timeIntervalSince1970
        
        var event: [String: Any] = [
            "type": "dynamic_task_state_snapshot",
            "timestamp": timestamp,
            "snapshot_timestamp": timestamp, // When this snapshot was captured
            "arousal_levels": [
                "current": currentArousalLevel,
                "normalized_tracking": normalizedTrackingArousal,
                "normalized_feedback": normalizedFeedbackArousal
            ],
            "target_parameters": [
                "count": targetCount,
                "mean_speed": targetMeanSpeed,
                "speed_sd": targetSpeedSD
            ],
            "timing_parameters": [
                "identification_duration": identificationDuration,
                "min_shift_interval": minShiftInterval,
                "max_shift_interval": maxShiftInterval,
                "min_id_interval": minIDInterval,
                "max_id_interval": maxIDInterval,
                "timer_frequency": timerFrequency,
                "visual_pulse_duration": visualPulseDuration
            ],
            "color_parameters": [
                "active_target_color": [
                    "r": activeTargetColor.r,
                    "g": activeTargetColor.g,
                    "b": activeTargetColor.b,
                    "a": activeTargetColor.a
                ],
                "active_distractor_color": [
                    "r": activeDistractorColor.r,
                    "g": activeDistractorColor.g,
                    "b": activeDistractorColor.b,
                    "a": activeDistractorColor.a
                ]
            ],
            "audio_parameters": [
                "target_frequency": targetAudioFrequency,
                "amplitude": amplitude as Any
            ],
            "flash_parameters": [
                "speed_factor": flashSpeedFactor,
                "last_number_of_flashes": lastNumberOfFlashes as Any,
                "last_flash_duration": lastFlashDuration as Any
            ],
            "additional_context": additionalContext
        ]
        
        // Add optional flash color if provided
        if let flashColor = lastFlashColor {
            event["flash_parameters"] = (event["flash_parameters"] as! [String: Any]).merging([
                "last_flash_color": [
                    "r": flashColor.r,
                    "g": flashColor.g,
                    "b": flashColor.b,
                    "a": flashColor.a
                ]
            ]) { _, new in new }
        }
        
        // Add breathing parameters if provided
        if let inhale = breathingInhaleDuration, let exhale = breathingExhaleDuration {
            event["breathing_parameters"] = [
                "inhale_duration": inhale,
                "exhale_duration": exhale
            ]
        }
        
        events.append(event)
        addToStreamingBuffer(event)
        
        print("DATA_LOG: Task state snapshot - Arousal: \(String(format: "%.2f", currentArousalLevel)), Targets: \(targetCount), Speed: \(String(format: "%.1f", targetMeanSpeed))", "Active TC: \(activeTargetColor), DC: \(activeDistractorColor)")
    }
    
    /// Log session context information for comprehensive session analysis
    func logSessionContext(
        sessionStartTime: TimeInterval,
        timeOfDay: String,
        dayOfWeek: String,
        initialArousalLevel: CGFloat,
        sessionDuration: TimeInterval,
        sessionProfile: String,
        participantMetadata: [String: Any] = [:],
        environmentalFactors: [String: Any] = [:]
    ) {
        let timestamp = Date().timeIntervalSince1970
        
        let event: [String: Any] = [
            "type": "session_context",
            "timestamp": timestamp,
            "session_start_time": sessionStartTime,
            "time_of_day": timeOfDay,
            "day_of_week": dayOfWeek,
            "initial_arousal_level": initialArousalLevel,
            "session_duration": sessionDuration,
            "session_profile": sessionProfile,
            "participant_metadata": participantMetadata,
            "environmental_factors": environmentalFactors
        ]
        
        events.append(event)
        
        print("DATA_LOG: Session context - Start: \(timeOfDay) (\(dayOfWeek)), Duration: \(String(format: "%.1f", sessionDuration))s, Profile: \(sessionProfile)")
        print("DATA_LOG: - Initial arousal: \(String(format: "%.2f", initialArousalLevel))")
    }
    
    /// Log performance history data for trend analysis
    func logPerformanceHistory(performanceRecords: [[String: Any]], analysisContext: [String: Any] = [:]) {
        let timestamp = Date().timeIntervalSince1970
        
        let event: [String: Any] = [
            "type": "performance_history",
            "timestamp": timestamp,
            "record_count": performanceRecords.count,
            "performance_records": performanceRecords,
            "analysis_context": analysisContext
        ]
        
        events.append(event)
        
        print("DATA_LOG: Performance history - \(performanceRecords.count) records logged")
    }
    
    /// Log arousal estimation data with enhanced context from ArousalEstimator
    func logEnhancedArousalData(
        currentLevel: CGFloat,
        historyCount: Int,
        source: String = "arousal_estimator",
        performanceMetrics: [String: Any] = [:],
        metadata: [String: Any] = [:]
    ) {
        let timestamp = Date().timeIntervalSince1970
        
        let event: [String: Any] = [
            "type": "enhanced_arousal_data",
            "timestamp": timestamp,
            "current_level": currentLevel,
            "history_count": historyCount,
            "source": source,
            "performance_metrics": performanceMetrics,
            "metadata": metadata
        ]
        
        events.append(event)
        addToStreamingBuffer(event)
        
        print("DATA_LOG: Enhanced arousal data - Level: \(String(format: "%.3f", currentLevel)), History: \(historyCount) records")
    }
    
    /// Log custom events with flexible structure
    func logCustomEvent(eventType: String, data: [String: Any], description: String = "") {
        let timestamp = Date().timeIntervalSince1970
        
        var event: [String: Any] = [
            "type": "custom_event",
            "timestamp": timestamp,
            "event_type": eventType,
            "data": data
        ]
        
        if !description.isEmpty {
            event["description"] = description
        }
        
        events.append(event)
        print("DATA_LOG: Custom event - \(eventType): \(description)")
    }
    
    /// Print a summary of collected data
    func printSummary() {
        print("DATA_LOG: Summary of \(events.count) events collected")
        
        // Group events by type
        var eventCounts: [String: Int] = [:]
        for event in events {
            guard let type = event["type"] as? String else { continue }
            eventCounts[type] = (eventCounts[type] ?? 0) + 1
        }
        
        // Print count by type
        for (type, count) in eventCounts {
            print("DATA_LOG: - \(type): \(count) events")
        }
    }
    
    // MARK: - Data Export and Analysis
    
    /// Export current session data as CSV string
    func exportAsCSV() -> String {
        var csvLines: [String] = []
        
        // CSV Header
        csvLines.append("timestamp,session_id,event_type,data")
        
        // Data rows
        for event in events {
            let timestamp = event["timestamp"] as? TimeInterval ?? 0
            let sessionId = currentSessionId ?? "unknown"
            let eventType = event["type"] as? String ?? "unknown"
            
            // Convert event data to JSON string for CSV
            if let jsonData = try? JSONSerialization.data(withJSONObject: event, options: .fragmentsAllowed),
               let jsonString = String(data: jsonData, encoding: .utf8) {
                let escapedJson = jsonString.replacingOccurrences(of: "\"", with: "\"\"")
                csvLines.append("\(timestamp),\(sessionId),\(eventType),\"\(escapedJson)\"")
            }
        }
        
        return csvLines.joined(separator: "\n")
    }
    
    /// Export current session data as JSON string
    func exportAsJSON() -> String? {
        let exportData: [String: Any] = [
            "user_id": self.userId ?? "unknown",
            "session_id": currentSessionId ?? "unknown",
            "export_timestamp": Date().timeIntervalSince1970,
            "event_count": events.count,
            "events": events
        ]
        
        guard let jsonData = try? JSONSerialization.data(withJSONObject: exportData, options: .prettyPrinted),
              let jsonString = String(data: jsonData, encoding: .utf8) else {
            print("DATA_LOG: Error exporting data as JSON")
            return nil
        }
        
        return jsonString
    }
    
    /// Get data summary statistics
    func getDataSummary() -> [String: Any] {
        guard !events.isEmpty else {
            return ["event_count": 0, "session_duration": 0]
        }
        
        // Calculate session duration
        let timestamps = events.compactMap { $0["timestamp"] as? TimeInterval }
        let sessionDuration = timestamps.isEmpty ? 0 : (timestamps.max()! - timestamps.min()!)
        
        // Count events by type
        var eventCounts: [String: Int] = [:]
        for event in events {
            if let type = event["type"] as? String {
                eventCounts[type] = (eventCounts[type] ?? 0) + 1
            }
        }
        
        // Calculate data rate (events per second)
        let dataRate = sessionDuration > 0 ? Double(events.count) / sessionDuration : 0
        
        return [
            "session_id": currentSessionId ?? "unknown",
            "event_count": events.count,
            "session_duration": sessionDuration,
            "data_rate_eps": dataRate,
            "event_types": eventCounts,
            "first_timestamp": timestamps.min() ?? 0,
            "last_timestamp": timestamps.max() ?? 0
        ]
    }
    
    // MARK: - Batch Operations
    
    /// Log multiple events at once for high-frequency data
    func logBatchEvents(_ batchEvents: [[String: Any]]) {
        events.append(contentsOf: batchEvents)
        print("DATA_LOG: Batch logged \(batchEvents.count) events")
    }
    
    /// Create a batch event for efficient logging
    func createBatchEvent(type: String, timestamp: TimeInterval? = nil, data: [String: Any]) -> [String: Any] {
        var event = data
        event["type"] = type
        event["timestamp"] = timestamp ?? Date().timeIntervalSince1970
        return event
    }
    
    /// Log high-frequency IMU data in batches
    func logIMUBatch(_ readings: [(timestamp: TimeInterval, accel: (x: Double, y: Double, z: Double), gyro: (x: Double, y: Double, z: Double))]) {
        let batchEvents = readings.map { reading in
            createBatchEvent(
                type: "imu_data",
                timestamp: reading.timestamp,
                data: [
                    "accelerometer": [
                        "x": reading.accel.x,
                        "y": reading.accel.y,
                        "z": reading.accel.z
                    ],
                    "gyroscope": [
                        "x": reading.gyro.x,
                        "y": reading.gyro.y,
                        "z": reading.gyro.z
                    ]
                ]
            )
        }
        
        logBatchEvents(batchEvents)
    }
    
    // MARK: - Data Validation and Integrity
    
    /// Validate data integrity and report issues
    func validateDataIntegrity() -> [String] {
        var issues: [String] = []
        
        // Check for missing timestamps
        let eventsWithoutTimestamp = events.filter { $0["timestamp"] == nil }
        if !eventsWithoutTimestamp.isEmpty {
            issues.append("Found \(eventsWithoutTimestamp.count) events without timestamps")
        }
        
        // Check for missing event types
        let eventsWithoutType = events.filter { $0["type"] == nil }
        if !eventsWithoutType.isEmpty {
            issues.append("Found \(eventsWithoutType.count) events without type")
        }
        
        // Check timestamp ordering
        let timestamps = events.compactMap { $0["timestamp"] as? TimeInterval }
        let sortedTimestamps = timestamps.sorted()
        if timestamps != sortedTimestamps {
            issues.append("Events are not in chronological order")
        }
        
        // Check for duplicate events (same timestamp and type)
        var seenEvents: Set<String> = []
        for event in events {
            if let timestamp = event["timestamp"] as? TimeInterval,
               let type = event["type"] as? String {
                let key = "\(timestamp)_\(type)"
                if seenEvents.contains(key) {
                    issues.append("Found duplicate event: \(type) at \(timestamp)")
                }
                seenEvents.insert(key)
            }
        }
        
        if issues.isEmpty {
            print("DATA_LOG: Data integrity validation passed")
        } else {
            print("DATA_LOG: Data integrity issues found: \(issues.count)")
            for issue in issues {
                print("DATA_LOG: - \(issue)")
            }
        }
        
        return issues
    }
    
    /// Get memory usage statistics
    func getMemoryUsage() -> [String: Any] {
        let eventCount = events.count
        let estimatedSize = events.reduce(0) { total, event in
            // Rough estimation of memory usage per event
            return total + MemoryLayout.size(ofValue: event) + 200 // Base overhead
        }
        
        return [
            "event_count": eventCount,
            "estimated_memory_bytes": estimatedSize,
            "estimated_memory_mb": Double(estimatedSize) / (1024 * 1024)
        ]
    }
    
    // MARK: - Integration Utilities
    
    /// Connect with GameScene for automatic event logging
    func setupGameSceneIntegration() {
        // This would be called to set up automatic logging hooks
        print("DATA_LOG: Game scene integration ready")
    }
    
    /// Log game state transition with automatic context capture
    func logGameStateWithContext(from oldState: String, to newState: String, gameContext: [String: Any] = [:]) {
        let timestamp = Date().timeIntervalSince1970
        
        let event: [String: Any] = [
            "type": "game_state_transition",
            "timestamp": timestamp,
            "old_state": oldState,
            "new_state": newState,
            "game_context": gameContext
        ]
        
        events.append(event)
        print("DATA_LOG: Game state: \(oldState) → \(newState)")
    }
    
    /// Create a timestamped annotation for marking important events
    func logAnnotation(_ text: String, category: String = "general") {
        let timestamp = Date().timeIntervalSince1970
        
        let event: [String: Any] = [
            "type": "annotation",
            "timestamp": timestamp,
            "text": text,
            "category": category
        ]
        
        events.append(event)
        print("DATA_LOG: Annotation [\(category)]: \(text)")
    }
    
    /// Log performance metrics with system context
    func logPerformanceMetrics(framerate: Double? = nil, memoryUsage: Double? = nil, cpuUsage: Double? = nil) {
        let timestamp = Date().timeIntervalSince1970
        
        var event: [String: Any] = [
            "type": "performance_metrics",
            "timestamp": timestamp
        ]
        
        if let fps = framerate {
            event["framerate"] = fps
        }
        
        if let memory = memoryUsage {
            event["memory_usage_mb"] = memory
        }
        
        if let cpu = cpuUsage {
            event["cpu_usage_percent"] = cpu
        }
        
        events.append(event)
        print("DATA_LOG: Performance - FPS: \(framerate ?? 0), Memory: \(memoryUsage ?? 0)MB")
    }
    
    /// Get events filtered by type and time range
    func getFilteredEvents(types: [String]? = nil, fromTime: TimeInterval? = nil, toTime: TimeInterval? = nil) -> [[String: Any]] {
        return events.filter { event in
            // Filter by type if specified
            if let types = types,
               let eventType = event["type"] as? String,
               !types.contains(eventType) {
                return false
            }
            
            // Filter by time range if specified
            if let timestamp = event["timestamp"] as? TimeInterval {
                if let fromTime = fromTime, timestamp < fromTime {
                    return false
                }
                if let toTime = toTime, timestamp > toTime {
                    return false
                }
            }
            
            return true
        }
    }
    
    /// Clear old events to manage memory usage
    func clearEventsOlderThan(_ timeInterval: TimeInterval) {
        let cutoffTime = Date().timeIntervalSince1970 - timeInterval
        let initialCount = events.count
        
        events = events.filter { event in
            if let timestamp = event["timestamp"] as? TimeInterval {
                return timestamp >= cutoffTime
            }
            return true // Keep events without timestamps
        }
        
        let removedCount = initialCount - events.count
        if removedCount > 0 {
            print("DATA_LOG: Cleared \(removedCount) old events")
        }
    }
    
    // MARK: - Real-time Data Streaming
    
    /// Start real-time data streaming with configurable interval
    func startRealTimeStreaming(interval: TimeInterval = 1.0, bufferSize: Int = 100) {
        guard !isStreamingEnabled else {
            print("DATA_LOG: Real-time streaming already enabled")
            return
        }
        
        streamingInterval = interval
        maxBufferSize = bufferSize
        isStreamingEnabled = true
        streamingBuffer.removeAll()
        
        // Start periodic streaming timer
        streamingTimer = Timer.scheduledTimer(withTimeInterval: streamingInterval, repeats: true) { [weak self] _ in
            self?.flushStreamingBuffer()
        }
        
        print("DATA_LOG: Real-time streaming started - Interval: \(interval)s, Buffer: \(bufferSize)")
    }
    
    /// Stop real-time data streaming
    func stopRealTimeStreaming() {
        guard isStreamingEnabled else {
            print("DATA_LOG: Real-time streaming not active")
            return
        }
        
        streamingTimer?.invalidate()
        streamingTimer = nil
        isStreamingEnabled = false
        
        // Flush any remaining buffered events
        flushStreamingBuffer()
        
        print("DATA_LOG: Real-time streaming stopped")
    }
    
    /// Subscribe to real-time event notifications
    func subscribeToEvents(_ callback: @escaping ([String: Any]) -> Void) {
        subscriberQueue.async { [weak self] in
            self?.eventSubscribers.append(callback)
        }
        print("DATA_LOG: Event subscriber added")
    }
    
    /// Remove all event subscribers
    func clearEventSubscribers() {
        subscriberQueue.async { [weak self] in
            self?.eventSubscribers.removeAll()
        }
        print("DATA_LOG: All event subscribers cleared")
    }
    
    /// Flush current streaming buffer to subscribers
    private func flushStreamingBuffer() {
        guard !streamingBuffer.isEmpty else { return }
        
        let bufferCopy = streamingBuffer
        streamingBuffer.removeAll()
        
        subscriberQueue.async { [weak self] in
            guard let self = self else { return }
            for subscriber in self.eventSubscribers {
                for event in bufferCopy {
                    subscriber(event)
                }
            }
        }
        
        print("DATA_LOG: Streamed \(bufferCopy.count) events to \(eventSubscribers.count) subscribers")
    }
    
    /// Add event to streaming buffer and notify subscribers
    private func addToStreamingBuffer(_ event: [String: Any]) {
        guard isStreamingEnabled else { return }
        
        streamingBuffer.append(event)
        
        // Manage buffer size
        if streamingBuffer.count >= maxBufferSize {
            flushStreamingBuffer()
        }
    }
    
    // MARK: - Network Connectivity
    
    /// Start monitoring network connectivity for cloud features
    func startNetworkMonitoring() {
        networkQueue = DispatchQueue(label: "datalogger.network", qos: .utility)
        networkMonitor = NWPathMonitor()
        
        networkMonitor?.pathUpdateHandler = { [weak self] path in
            let wasAvailable = self?.isNetworkAvailable ?? false
            self?.isNetworkAvailable = path.status == .satisfied
            
            if !wasAvailable && self?.isNetworkAvailable == true {
                print("DATA_LOG: Network connection restored")
                self?.processCloudUploadQueue()
            } else if wasAvailable && self?.isNetworkAvailable == false {
                print("DATA_LOG: Network connection lost")
            }
        }
        
        networkMonitor?.start(queue: networkQueue!)
        print("DATA_LOG: Network monitoring started")
    }
    
    /// Stop network monitoring
    func stopNetworkMonitoring() {
        networkMonitor?.cancel()
        networkMonitor = nil
        networkQueue = nil
        isNetworkAvailable = false
        print("DATA_LOG: Network monitoring stopped")
    }
    
    /// Get current network connectivity status
    func getNetworkStatus() -> [String: Any] {
        return [
            "is_available": isNetworkAvailable,
            "cloud_export_enabled": isCloudExportEnabled,
            "upload_queue_size": cloudUploadQueue.count
        ]
    }
    
    // MARK: - Cloud Export and Sync
    
    /// Configure cloud export settings
    func configureCloudExport(endpointURL: String, apiKey: String) {
        guard let url = URL(string: endpointURL) else {
            print("DATA_LOG: Invalid cloud endpoint URL: \(endpointURL)")
            return
        }
        
        cloudEndpointURL = url
        cloudAPIKey = apiKey
        isCloudExportEnabled = true
        
        print("DATA_LOG: Cloud export configured - Endpoint: \(endpointURL)")
        
        // Process any queued uploads
        if isNetworkAvailable {
            processCloudUploadQueue()
        }
    }
    
    /// Disable cloud export functionality
    func disableCloudExport() {
        isCloudExportEnabled = false
        cloudEndpointURL = nil
        cloudAPIKey = nil
        cloudUploadQueue.removeAll()
        print("DATA_LOG: Cloud export disabled")
    }

    /// Uploads the current accumulated session data as a partial update.
    /// This does not end the session or clear local events.
    func uploadPartialSessionData(completion: @escaping (Bool, String?) -> Void) {
        guard isCloudExportEnabled,
              let endpoint = cloudEndpointURL,
              let apiKey = cloudAPIKey else {
            let message = "Cloud export not properly configured for partial upload. Call configureCloudExport()."
            print("DATA_LOG: \(message)")
            completion(false, message)
            return
        }

        guard currentSessionId != nil else {
            completion(false, "No active session to send partial data for.")
            return
        }

        guard let jsonString = exportAsJSON(), let jsonData = jsonString.data(using: .utf8) else {
            completion(false, "Failed to serialize partial session data to JSON.")
            return
        }

        var request = URLRequest(url: endpoint)
        request.httpMethod = "POST"
        request.setValue("application/json", forHTTPHeaderField: "Content-Type")
        request.setValue("Bearer \(apiKey)", forHTTPHeaderField: "Authorization")
        request.httpBody = jsonData

        URLSession.shared.dataTask(with: request) { data, response, error in
            DispatchQueue.main.async {
                if let error = error {
                    completion(false, "Partial upload network error: \(error.localizedDescription)")
                    return
                }

                if let httpResponse = response as? HTTPURLResponse {
                    if (200...299).contains(httpResponse.statusCode) {
                        print("DATA_LOG: Partial session data uploaded successfully for session \(self.currentSessionId ?? "unknown").")
                        completion(true, nil)
                    } else {
                        var responseBody = "No response body"
                        if let data = data, let bodyString = String(data: data, encoding: .utf8) {
                            responseBody = bodyString
                        }
                        completion(false, "Partial upload server error: HTTP \(httpResponse.statusCode). Response: \(responseBody)")
                    }
                } else {
                    completion(false, "Invalid server response for partial upload.")
                }
            }
        }.resume()
    }
    
    /// Upload session data to configured cloud endpoint
    func uploadToCloud(sessionFilePath: URL, completion: @escaping (Bool, String?) -> Void) {
        guard isCloudExportEnabled,
              let endpoint = cloudEndpointURL,
              let apiKey = cloudAPIKey else {
            completion(false, "Cloud export not properly configured")
            return
        }
        
        guard isNetworkAvailable else {
            // Queue for later upload
            cloudUploadQueue.append(sessionFilePath)
            completion(false, "Network unavailable - queued for upload")
            return
        }
        
        // Create upload request
        var request = URLRequest(url: endpoint)
        request.httpMethod = "POST"
        request.setValue("application/json", forHTTPHeaderField: "Content-Type")
        request.setValue("Bearer \(apiKey)", forHTTPHeaderField: "Authorization")
        
        do {
            let fileData = try Data(contentsOf: sessionFilePath)
            request.httpBody = fileData
            
            URLSession.shared.dataTask(with: request) { data, response, error in
                DispatchQueue.main.async {
                    if let error = error {
                        completion(false, "Upload error: \(error.localizedDescription)")
                        return
                    }
                    
                    if let httpResponse = response as? HTTPURLResponse {
                        if httpResponse.statusCode == 200 || httpResponse.statusCode == 201 {
                            print("DATA_LOG: Successfully uploaded \(sessionFilePath.lastPathComponent)")
                            completion(true, nil)
                        } else {
                            completion(false, "Server error: HTTP \(httpResponse.statusCode)")
                        }
                    } else {
                        completion(false, "Invalid server response")
                    }
                }
            }.resume()
            
        } catch {
            completion(false, "File read error: \(error.localizedDescription)")
        }
    }
    
    /// Upload current session data directly to the configured cloud endpoint.
    /// This method sends the in-memory event data without creating a temporary file.
    func uploadCurrentSessionToCloud(completion: @escaping (Bool, String?) -> Void) {
        guard isCloudExportEnabled,
              let endpoint = cloudEndpointURL,
              let apiKey = cloudAPIKey else {
            let message = "Cloud export not properly configured. Call configureCloudExport() from your app's startup sequence."
            print("DATA_LOG: \(message)")
            completion(false, message)
            return
        }

        guard currentSessionId != nil else {
            completion(false, "No active session to upload")
            return
        }

        // exportAsJSON() creates the JSON structure that includes the session_id and all events.
        guard let jsonString = exportAsJSON(), let jsonData = jsonString.data(using: .utf8) else {
            completion(false, "Failed to serialize session data to JSON.")
            return
        }

        var request = URLRequest(url: endpoint)
        request.httpMethod = "POST"
        request.setValue("application/json", forHTTPHeaderField: "Content-Type")
        request.setValue("Bearer \(apiKey)", forHTTPHeaderField: "Authorization")
        request.httpBody = jsonData

        URLSession.shared.dataTask(with: request) { data, response, error in
            DispatchQueue.main.async {
                if let error = error {
                    completion(false, "Upload network error: \(error.localizedDescription)")
                    return
                }

                if let httpResponse = response as? HTTPURLResponse {
                    if (200...299).contains(httpResponse.statusCode) {
                        completion(true, nil)
                    } else {
                        var responseBody = "No response body"
                        if let data = data, let bodyString = String(data: data, encoding: .utf8) {
                            responseBody = bodyString
                        }
                        completion(false, "Server error: HTTP \(httpResponse.statusCode). Response: \(responseBody)")
                    }
                } else {
                    completion(false, "Invalid server response received.")
                }
            }
        }.resume()
    }
    
    /// Process queued cloud uploads when network becomes available
    private func processCloudUploadQueue() {
        guard isNetworkAvailable && isCloudExportEnabled else { return }
        
        let queueCopy = cloudUploadQueue
        cloudUploadQueue.removeAll()
        
        for fileURL in queueCopy {
            uploadToCloud(sessionFilePath: fileURL) { success, error in
                if !success {
                    print("DATA_LOG: Failed to upload queued file: \(error ?? "Unknown error")")
                    // Re-queue failed uploads
                    self.cloudUploadQueue.append(fileURL)
                }
            }
        }
        
        if !queueCopy.isEmpty {
            print("DATA_LOG: Processing \(queueCopy.count) queued cloud uploads")
        }
    }
    
    /// Get cloud sync statistics
    func getCloudSyncStats() -> [String: Any] {
        return [
            "cloud_enabled": isCloudExportEnabled,
            "endpoint_configured": cloudEndpointURL != nil,
            "api_key_configured": cloudAPIKey != nil,
            "upload_queue_size": cloudUploadQueue.count,
            "network_available": isNetworkAvailable
        ]
    }
    
    /// Force sync all local session files to cloud
    func syncAllSessionsToCloud(completion: @escaping (Int, Int, [String]) -> Void) {
        guard isCloudExportEnabled else {
            completion(0, 0, ["Cloud export not enabled"])
            return
        }
        
        let documentsPath = FileManager.default.urls(for: .documentDirectory, in: .userDomainMask)[0]
        var uploadedCount = 0
        var failedCount = 0
        var errors: [String] = []
        
        do {
            let fileURLs = try FileManager.default.contentsOfDirectory(at: documentsPath, 
                                                                     includingPropertiesForKeys: nil)
            let sessionFiles = fileURLs.filter { $0.pathExtension == "json" && $0.lastPathComponent.hasPrefix("kb2_session_") }
            
            let group = DispatchGroup()
            
            for fileURL in sessionFiles {
                group.enter()
                uploadToCloud(sessionFilePath: fileURL) { success, error in
                    if success {
                        uploadedCount += 1
                    } else {
                        failedCount += 1
                        if let error = error {
                            errors.append("\(fileURL.lastPathComponent): \(error)")
                        }
                    }
                    group.leave()
                }
            }
            
            group.notify(queue: .main) {
                completion(uploadedCount, failedCount, errors)
            }
            
        } catch {
            completion(0, 0, ["Failed to enumerate session files: \(error.localizedDescription)"])
        }
    }
    
    // MARK: - Private Methods
    
    /// Calculate the distance between target and tap positions
    private func calculateTapAccuracy(target: CGPoint, tap: CGPoint) -> CGFloat {
        let dx = target.x - tap.x
        let dy = target.y - tap.y
        return sqrt(dx * dx + dy * dy)
    }
    
    /// Save current session events to a JSON file
    private func saveSessionToFile() {
        guard let sessionId = currentSessionId else { return }
        
        do {
            let documentsPath = FileManager.default.urls(for: .documentDirectory, in: .userDomainMask)[0]
            let sessionFileName = "kb2_session_\(sessionId).json"
            let fileURL = documentsPath.appendingPathComponent(sessionFileName)
            
            let jsonData = try JSONSerialization.data(withJSONObject: events, options: .prettyPrinted)
            try jsonData.write(to: fileURL)
            
            print("DATA_LOG: Session data saved to \(sessionFileName)")
        } catch {
            print("DATA_LOG: Error saving session data: \(error)")
        }
    }

    // MARK: - Adaptive Difficulty Logging
    func logAdaptiveDifficultyStep(
        arousalLevel: CGFloat,
        performanceScore: CGFloat,
        normalizedKPIs: [KPIType: CGFloat], // KPIType is from GameConfiguration
        domValues: [DOMTargetType: CGFloat] // DOMTargetType is from GameConfiguration
    ) {
        let timestamp = Date().timeIntervalSince1970
        
        // Convert KPIType and DOMTargetType keys to strings for JSON serialization
        // Ensuring the correct global enums are used.
        let kpisAsString = Dictionary(uniqueKeysWithValues: normalizedKPIs.map { (key: KPIType, value: CGFloat) -> (String, CGFloat) in (String(describing: key), value) })
        let domsAsString = Dictionary(uniqueKeysWithValues: domValues.map { (key: DOMTargetType, value: CGFloat) -> (String, CGFloat) in (String(describing: key), value) })

        let event: [String: Any] = [
            "type": "adaptive_difficulty_step",
            "timestamp": timestamp,
            "arousal_level": arousalLevel,
            "performance_score": performanceScore,
            "normalized_kpis": kpisAsString,
            "dom_values": domsAsString
        ]
        
        events.append(event)
        addToStreamingBuffer(event)
        
        print("DATA_LOG: Adaptive Difficulty Step - Arousal: \(String(format: "%.2f", arousalLevel)), PerfScore: \(String(format: "%.2f", performanceScore))")
        // Consider logging more details if needed, e.g., specific DOM values
    }
}<|MERGE_RESOLUTION|>--- conflicted
+++ resolved
@@ -51,11 +51,7 @@
     // MARK: - Session Management
     
     /// Start a new logging session
-<<<<<<< HEAD
-    func startSession() {
-=======
     func startSession(sessionDuration: TimeInterval) { // <-- ADDED sessionDuration parameter
->>>>>>> 6c848bff
         // If a session is already active, end it before starting a new one.
         if currentSessionId != nil {
             print("DATA_LOG: Warning - A new session is being started while another is active. Ending the previous session first.")
@@ -113,8 +109,6 @@
         events.removeAll()
         
         print("DATA_LOG: Session ended and processed - ID: \(sessionId)")
-<<<<<<< HEAD
-=======
     }
 
     /// Logs a marker event indicating a partial upload has occurred.
@@ -134,7 +128,6 @@
         // This event will be included in the next partial or full upload.
         // We don't add it to streamingBuffer as it's meta-data about the upload itself.
         print("DATA_LOG: Logged partial upload marker for \(progressPercent)% progress.")
->>>>>>> 6c848bff
     }
     
     // MARK: - Public Methods
